--- conflicted
+++ resolved
@@ -1,1047 +1,918 @@
-import math
-from collections import namedtuple
-from datetime import datetime as dtime
-import datetime
-import logging
-
-from ..handler import add_handler
-from ..core import ndarray_to_xarray
-from ..moving import moving_window
-from .angles import relative_azimuth
-from .sixs import SixS
-
-import numpy as np
-import cv2
-import pandas as pd
-from rasterio.fill import fillnodata
-import xarray as xr
-import dask.array as da
-
-
-logger = logging.getLogger(__name__)
-logger = add_handler(logger)
-
-
-def coeffs_to_array(coeffs, band_names):
-    """Converts coefficients to a DataArray"""
-    return xr.DataArray(data=[coeffs[bi] for bi in band_names], coords={'band': band_names}, dims='band')
-
-
-def p_r(m, r, rphase, cos_solar_za, cos_sensor_za):
-
-    """
-    Calculates atmospheric reflectance due to Rayleigh scattering
-
-    Args:
-        m (float): The air mass.
-        r (float): The Rayleigh optical depth.
-        rphase (float): The Rayleigh phase function.
-        cos_solar_za (DataArray): The cosine of the solar zenith angle.
-        cos_sensor_za (DataArray): The cosine of the sensor zenith angle.
-
-    Returns:
-        ``xarray.DataArray``
-    """
-
-    rphase_stack = xr.concat([rphase] * len(m.band), dim='band')
-    rphase_stack.coords['band'] = m.band.values
-
-    cos_solar_za_stack = xr.concat([cos_solar_za] * len(m.band), dim='band')
-    cos_solar_za_stack.coords['band'] = m.band.values
-
-    cos_sensor_za_stack = xr.concat([cos_sensor_za] * len(m.band), dim='band')
-    cos_sensor_za_stack.coords['band'] = m.band.values
-
-    return rphase_stack * ((1.0 - np.exp(-m*r)) / (4.0 * (cos_solar_za_stack + cos_sensor_za_stack)))
-
-
-def t_sv(r, cos_zenith):
-
-    """
-    Calculates atmospheric transmittance of sun-surface path
-
-    Args:
-        r (float): The Rayleigh optical depth.
-        cos_zenith (DataArray): The cosine of the zenith angle.
-
-    Returns:
-        ``xarray.DataArray``
-    """
-
-    cos_zenith_stack = xr.concat([cos_zenith] * len(r.band), dim='band')
-    cos_zenith_stack.coords['band'] = r.band.values
-
-    cose1 = xr.ufuncs.exp(-r / cos_zenith_stack)
-    cose2 = xr.ufuncs.exp(0.52*r / cos_zenith_stack)
-
-    return cose1 + cose1 * (cose2 - 1.0)
-
-
-def s_atm(r):
-
-    """
-    Calculates atmospheric backscattering ratio to count multiple reflections between the surface and atmosphere
-
-    Args:
-        r (float): The Rayleigh optical depth.
-
-    Returns:
-        ``float``
-    """
-
-    return (0.92*r) * np.exp(-r)
-
-
-def _format_coeff(dataframe, sensor, key):
-
-    bands_dict = dict(l5={'1': 'blue', '2': 'green', '3': 'red', '4': 'nir', '5': 'swir1', '6': 'th', '7': 'swir2'},
-                      l7={'1': 'blue', '2': 'green', '3': 'red', '4': 'nir', '5': 'swir1', '6VCID1': 'th1',
-                          '6VCID2': 'th2', '7': 'swir2', '8': 'pan'},
-                      l8={'1': 'coastal', '2': 'blue', '3': 'green', '4': 'red', '5': 'nir', '6': 'swir1',
-                          '7': 'swir2', '8': 'pan', '9': 'cirrus', '10': 'th1', '11': 'th2'})
-
-    sensor_dict = bands_dict[sensor]
-
-    dataframe_ = dataframe[dataframe.iloc[:, 0].str.startswith(key)].values
-
-    pairs = {}
-
-    for di in range(dataframe_.shape[0]):
-
-        bd = dataframe_[di, 0]
-        cf = dataframe_[di, 1]
-
-        # e.g., REFLECTANCE_ADD_BAND_1 -> 1
-        band_name = ''.join(bd.split('_')[3:])
-
-        if band_name in sensor_dict:
-
-            var_band = sensor_dict[band_name]
-            pairs[var_band] = float(cf)
-
-    if not pairs:
-        logger.warning('  No metadata coefficients were acquired.')
-
-    return pairs
-
-
-class MetaData(object):
-
-    """
-    A class for sensor metadata
-    """
-
-    @staticmethod
-    def get_landsat_coefficients(meta_file):
-
-        """
-        Gets coefficients from a Landsat metadata file
-
-        Args:
-            meta_file (str): A metadata file.
-
-        Returns:
-
-            ``namedtuple``:
-
-                sensor, m_l, a_l, m_p, a_p
-        """
-
-        associations = {'LANDSAT_5': 'l5',
-                        'LANDSAT_7': 'l7',
-                        'LANDSAT_8': 'l8'}
-
-        MetaCoeffs = namedtuple('MetaCoeffs', 'sensor m_l a_l m_p a_p date_acquired sza')
-
-        df = pd.read_csv(meta_file, sep='=')
-
-        df.iloc[:, 0] = df.iloc[:, 0].str.strip()
-        df.iloc[:, 1] = df.iloc[:, 1].str.strip()
-
-        spacecraft_id = dict(df[df.iloc[:, 0].str.startswith('SPACECRAFT_ID')].values)
-        spacecraft_id['SPACECRAFT_ID'] = spacecraft_id['SPACECRAFT_ID'].replace('"', '')
-        sensor = associations[spacecraft_id['SPACECRAFT_ID']]
-
-        m_l = _format_coeff(df, sensor, 'RADIANCE_MULT_BAND_')
-        a_l = _format_coeff(df, sensor, 'RADIANCE_ADD_BAND_')
-        m_p = _format_coeff(df, sensor, 'REFLECTANCE_MULT_BAND_')
-        a_p = _format_coeff(df, sensor, 'REFLECTANCE_ADD_BAND_')
-
-        solar_elev = dict(df[df.iloc[:, 0].str.startswith('SUN_ELEVATION')].values)
-        solar_elev = solar_elev['SUN_ELEVATION'].replace('"', '')
-        solar_zenith = 90.0 - float(solar_elev)
-
-        date_acquired_ = dict(df[df.iloc[:, 0].str.startswith('DATE_ACQUIRED')].values)
-        date_acquired_ = date_acquired_['DATE_ACQUIRED'].replace('"', '')
-        year, month, day = date_acquired_.split('-')
-
-        year = int(year)
-        month = int(month)
-        day = int(day)
-
-        scene_center_time = dict(df[df.iloc[:, 0].str.startswith('SCENE_CENTER_TIME')].values)
-        scene_center_time = scene_center_time['SCENE_CENTER_TIME'].replace('"', '')
-        hour = int(scene_center_time.split(':')[0])
-
-        date_acquired = dtime(year, month, day, hour, tzinfo=datetime.timezone.utc)
-
-        return MetaCoeffs(sensor=sensor,
-                          m_l=m_l,
-                          a_l=a_l,
-                          m_p=m_p,
-                          a_p=a_p,
-                          date_acquired=date_acquired,
-                          sza=solar_zenith)
-
-
-class LinearAdjustments(object):
-
-    """
-    A class for linear bandpass adjustments
-    """
-
-    def __init__(self):
-
-        self.coefficients = dict(s2a=dict(l5=None,
-                                          l7=None,
-                                          l8=dict(alphas=dict(coastal=-0.0002,
-                                                              blue=-0.004,
-                                                              green=-0.0009,
-                                                              red=0.0009,
-                                                              nir=-0.0001,
-                                                              swir1=-0.0011,
-                                                              swir2=-0.0012),
-                                                  betas=dict(coastal=0.9959,
-                                                             blue=0.9778,
-                                                             green=1.0053,
-                                                             red=0.9765,
-                                                             nir=0.9983,
-                                                             swir1=0.9987,
-                                                             swir2=1.003))),
-                                 s2b=dict(l5=None,
-                                          l7=None,
-                                          l8=dict(alphas=dict(coastal=-0.0002,
-                                                              blue=-0.004,
-                                                              green=-0.0008,
-                                                              red=0.001,
-                                                              nir=0.0,
-                                                              swir1=-0.0003,
-                                                              swir2=0.0004),
-                                                  betas=dict(coastal=0.9959,
-                                                             blue=0.9778,
-                                                             green=1.0075,
-                                                             red=0.9761,
-                                                             nir=0.9966,
-                                                             swir1=1.0,
-                                                             swir2=0.9867))),
-                                 l5=dict(l7=None,
-                                         l8=dict(alphas=dict(blue=-0.0095,
-                                                             green=-0.0016,
-                                                             red=-0.0022,
-                                                             nir=-0.0021,
-                                                             swir1=-0.003,
-                                                             swir2=0.0029,
-                                                             pan=-0.00443),
-                                                 betas=dict(blue=0.9785,
-                                                            green=0.9542,
-                                                            red=0.9825,
-                                                            nir=1.0073,
-                                                            swir1=1.0171,
-                                                            swir2=0.9949,
-                                                            pan=0.9717)),
-                                         s2=None),
-                                 l7=dict(l5=None,
-                                         l8=dict(alphas=dict(blue=-0.0095,
-                                                             green=-0.0016,
-                                                             red=-0.0022,
-                                                             nir=-0.0021,
-                                                             swir1=-0.003,
-                                                             swir2=0.0029,
-                                                             pan=-0.00443),
-                                                 betas=dict(blue=0.9785,
-                                                            green=0.9542,
-                                                            red=0.9825,
-                                                            nir=1.0073,
-                                                            swir1=1.0171,
-                                                            swir2=0.9949,
-                                                            pan=0.9717)),
-                                         s2=None))
-
-    def bandpass(self,
-                 data,
-                 sensor=None,
-                 to='l8',
-                 band_names=None,
-                 scale_factor=1,
-                 src_nodata=0,
-                 dst_nodata=0):
-
-        """
-        Applies a bandpass adjustment by applying a linear function to surface reflectance values
-
-        Args:
-            data (DataArray): The data to adjust.
-            sensor (Optional[str]): The sensor to adjust.
-            to (Optional[str]): The sensor to adjust to.
-            band_names (Optional[list]): The bands to adjust. If not given, all bands are adjusted.
-            scale_factor (Optional[float]): A scale factor to apply to the input data.
-            src_nodata (Optional[int or float]): The input 'no data' value.
-            dst_nodata (Optional[int or float]): The output 'no data' value.
-
-        Reference:
-
-            Sentinel-2 and Landsat 8:
-
-                https://hls.gsfc.nasa.gov/algorithms/bandpass-adjustment/
-
-                See :cite:`chastain_etal_2019` for further details
-
-            Landsat 7 and Landsat 8:
-
-                See :cite:`roy_etal_2016` (Table 2)
-
-        Returns:
-            ``xarray.DataArray``
-
-        Examples:
-            >>> import geowombat as gw
-            >>> from geowombat.radiometry import LinearAdjustments
-            >>>
-            >>> la = LinearAdjustments()
-            >>>
-            >>> # Adjust all Sentinel-2 bands to Landsat 8
-            >>> with gw.config.update(sensor='s2'):
-            >>>     with gw.open('sentinel-2.tif') as ds:
-            >>>         ds_adjusted = la.bandpass(ds, to='l8')
-        """
-
-        attrs = data.attrs.copy()
-
-        # Set 'no data' as nans
-        data = data.where(data != src_nodata)
-
-        if scale_factor == 1.0:
-            scale_factor = data.gw.scale_factor
-
-        # Scale the reflectance data
-        if scale_factor != 1:
-            data = data * scale_factor
-
-        if not band_names:
-
-            band_names = data.band.values.tolist()
-
-            if band_names[0] == 1:
-                band_names = list(data.gw.wavelengths[sensor]._fields)
-
-        coeff_dict = self.coefficients[sensor][to]
-
-        alphas = np.array([coeff_dict['alphas'][bd] for bd in band_names], dtype='float64')
-        betas = np.array([coeff_dict['betas'][bd] for bd in band_names], dtype='float64')
-
-        alphas = xr.DataArray(data=alphas,
-                              coords={'band': band_names},
-                              dims='band')
-
-        betas = xr.DataArray(data=betas,
-                             coords={'band': band_names},
-                             dims='band')
-
-        # Apply the linear bandpass adjustment
-        data = alphas + betas * data
-
-        if scale_factor != 1:
-            data = data / scale_factor
-
-        data = data.fillna(dst_nodata)
-
-        data.attrs['adjustment'] = '{} to {}'.format(sensor, to)
-        data.attrs['alphas'] = alphas.data.tolist()
-        data.attrs['betas'] = betas.data.tolist()
-
-        data.attrs = attrs
-
-        return data
-
-
-class RadTransforms(MetaData):
-
-    """
-    A class for radiometric transformations
-    """
-
-    def dn_to_sr(self,
-                 dn,
-                 solar_za,
-                 solar_az,
-                 sensor_za,
-                 sensor_az,
-                 src_nodata=-32768,
-                 dst_nodata=-32768,
-                 sensor=None,
-                 method='srem',
-                 angle_factor=0.01,
-                 meta=None,
-<<<<<<< HEAD
-=======
-                 interp_method='fast',
->>>>>>> 3e6b0127
-                 **kwargs):
-
-        """
-        Converts digital numbers to surface reflectance
-
-        Args:
-            dn (DataArray): The digital number data to calibrate.
-            solar_za (DataArray): The solar zenith angle.
-            solar_az (DataArray): The solar azimuth angle.
-            sensor_za (DataArray): The sensor, or view, zenith angle.
-            sensor_az (DataArray): The sensor, or view, azimuth angle.
-            src_nodata (Optional[int or float]): The input 'no data' value.
-            dst_nodata (Optional[int or float]): The output 'no data' value.
-            sensor (Optional[str]): The data's sensor.
-            method (Optional[str]): The correction method to use. Choices are ['srem', '6s'].
-            angle_factor (Optional[float]): The scale factor for angles.
-            meta (Optional[namedtuple]): A metadata object with gain and bias coefficients.
-            interp_method (Optional[str]): The LUT interpolation method if ``method`` = '6s'. Choices are ['fast', 'slow'].
-                'fast': Uses nearest neighbor lookup with ``scipy.interpolate.NearestNDInterpolator``.
-                'slow': Uses linear interpolation with ``scipy.interpolate.LinearNDInterpolator``.
-            kwargs (Optional[dict]): Extra keyword arguments passed to ``radiometry.sixs.SixS().rad_to_sr``.
-
-        References:
-            https://www.usgs.gov/land-resources/nli/landsat/using-usgs-landsat-level-1-data-product
-
-        Returns:
-
-            ``xarray.DataArray``:
-
-                Data range: 0-1
-
-        Examples:
-            >>> from geowombat.radiometry import RadTransforms
-            >>>
-            >>> sr = RadTransforms()
-            >>> meta = sr.get_landsat_coefficients('file.MTL')
-            >>>
-            >>> # Convert DNs to surface reflectance using Landsat metadata
-            >>> with gw.open('dn.tif') as ds:
-            >>>     sr_data = sr.dn_to_sr(ds, solar_za, sensor_za, meta=meta)
-        """
-
-        attrs = dn.attrs.copy()
-
-        # Get the data band names and positional indices
-        band_names = dn.band.values.tolist()
-
-        if meta:
-
-            if not sensor:
-                sensor = meta.sensor
-
-            # Ensure that the metadata holder has matching bands
-            for bi in band_names:
-
-                if bi not in meta.m_p:
-                    logger.warning(meta.m_p)
-                    logger.warning(band_names)
-                    logger.exception('  The metadata holder does not have matching bands.')
-                    raise ValueError
-
-                if bi not in meta.a_p:
-                    logger.warning(meta.a_p)
-                    logger.warning(band_names)
-                    logger.exception('  The metadata holder does not have matching bands.')
-                    raise ValueError
-
-            if method == '6s':
-
-                # Get the gain and offsets and
-                #   convert the gain and offsets
-                #   to named coordinates.
-                # m_p = coeffs_to_array(meta.m_p, band_names)
-                # a_p = coeffs_to_array(meta.a_p, band_names)
-                m_l = coeffs_to_array(meta.m_l, band_names)
-                a_l = coeffs_to_array(meta.a_l, band_names)
-
-                # Convert DN to TOAR, with sun angle correction
-                # toar = self.dn_to_toar(dn, m_p, a_p, solar_za=solar_za, angle_factor=angle_factor, sun_angle=True)
-
-                # Invert TOAR to DN
-                # dn = (1.0 / m_p) * toar - a_p / m_p
-
-                # Convert DN to Radiance
-                radiance = self.dn_to_radiance(dn, m_l, a_l)
-
-                sr_data = []
-
-<<<<<<< HEAD
-                sxs = SixS(sensor)
-
-                for band in band_names:
-
-                    sr_data.append(sxs.rad_to_sr(radiance,
-                                                 band,
-                                                 solar_za,
-                                                 meta.date_acquired.timetuple().tm_yday,
-                                                 **kwargs))
-
-=======
-                sxs = SixS()
-
-                for band in band_names:
-
-                    sr_data.append(sxs.rad_to_sr(radiance,
-                                                 meta.sensor,
-                                                 band,
-                                                 solar_za,
-                                                 meta.date_acquired.timetuple().tm_yday,
-                                                 angle_factor=angle_factor,
-                                                 interp_method=interp_method,
-                                                 **kwargs))
-
->>>>>>> 3e6b0127
-                sr_data = xr.concat(sr_data, dim='band')
-
-            elif method == 'srem':
-
-                # Get the gain and offsets and
-                #   convert the gain and offsets
-                #   to named coordinates.
-                m_p = coeffs_to_array(meta.m_p, band_names)
-                a_p = coeffs_to_array(meta.a_p, band_names)
-
-                toar = self.dn_to_toar(dn, m_p, a_p, solar_za=solar_za, angle_factor=angle_factor, sun_angle=True)
-
-        else:
-
-            if not sensor:
-                sensor = dn.gw.sensor
-
-            # d = distance between the Earth and Sun in the astronomical unit
-            # ESUN = mean solar exoatmospheric radiation
-            GlobalArgs = namedtuple('GlobalArgs', 'pi d esun')
-
-            # TODO: set global arguments
-            global_args = GlobalArgs(pi=math.pi, d=None, esun=None)
-
-            radiance = self.dn_to_radiance(dn, None, None)
-
-            toar = self.radiance_to_toar(radiance, solar_za, global_args)
-
-        if method == 'srem':
-
-            sr_data = self.toar_to_sr(toar,
-                                      solar_za,
-                                      solar_az,
-                                      sensor_za,
-                                      sensor_az,
-                                      sensor,
-                                      src_nodata=src_nodata,
-                                      dst_nodata=dst_nodata)
-
-        attrs['sensor'] = sensor
-        attrs['nodata'] = dst_nodata
-        attrs['calibration'] = 'surface reflectance'
-        attrs['method'] = method
-        attrs['drange'] = (0, 1)
-
-        return sr_data.assign_attrs(**attrs)
-
-    @staticmethod
-    def _linear_transform(data, gain, bias):
-        return gain * data + bias
-
-    def dn_to_radiance(self, dn, gain, bias):
-
-        """
-        Converts digital numbers to radiance
-
-        Args:
-            dn (DataArray): The digital number data to calibrate.
-            gain (DataArray): A gain value.
-            bias (DataArray): A bias value.
-
-        Returns:
-            ``xarray.DataArray``
-        """
-
-        attrs = dn.attrs.copy()
-        attrs['calibration'] = 'radiance'
-
-        return self._linear_transform(dn, gain, bias).assign_attrs(**attrs)
-
-    def dn_to_toar(self, dn, gain, bias, solar_za=None, angle_factor=0.01, sun_angle=True):
-
-        """
-        Converts digital numbers to top-of-atmosphere reflectance
-
-        Args:
-            dn (DataArray): The digital number data to calibrate.
-            gain (DataArray | dict): A gain value.
-            bias (DataArray | dict): A bias value.
-            solar_za (DataArray): The solar zenith angle.
-            angle_factor (Optional[float]): The scale factor for angles.
-            sun_angle (Optional[bool]): Whether to correct for the sun angle.
-
-        Returns:
-            ``xarray.DataArray``
-        """
-
-        if isinstance(gain, dict):
-            gain = coeffs_to_array(gain, dn.band.values.tolist())
-
-        if isinstance(bias, dict):
-            bias = coeffs_to_array(bias, dn.band.values.tolist())
-
-        attrs = dn.attrs.copy()
-
-        toar = self._linear_transform(dn, gain, bias)
-
-        if sun_angle:
-
-            if not isinstance(solar_za, xr.DataArray):
-                logger.exception('  The solar zenith must be supplied.')
-                raise NameError
-
-            # TOA reflectance with sun angle correction
-            cos_sza = xr.concat([np.cos(np.deg2rad(solar_za * angle_factor))] * len(toar.band), dim='band')
-            cos_sza.coords['band'] = toar.band.values
-            toar = toar / cos_sza
-
-        attrs['calibration'] = 'top-of-atmosphere reflectance'
-
-        return toar.assign_attrs(**attrs)
-
-    @staticmethod
-    def radiance_to_toar(radiance, solar_za, global_args):
-
-        """
-        Converts radiance to top-of-atmosphere reflectance
-
-        Args:
-            radiance (DataArray): The radiance data to calibrate.
-            solar_za (DataArray): The solar zenith angle.
-            global_args (namedtuple): Global arguments.
-
-        Returns:
-            ``xarray.DataArray``
-        """
-
-        attrs = radiance.attrs.copy()
-
-        solar_zenith_angle = solar_za * 0.01
-
-        toar_data = (global_args.pi * radiance * global_args.d**2) / (global_args.esun * da.cos(solar_zenith_angle))
-
-        attrs['calibration'] = 'top-of-atmosphere reflectance'
-
-        toar_data.attrs = attrs
-
-        return toar_data
-
-    @staticmethod
-    def toar_to_sr(toar,
-                   solar_za,
-                   solar_az,
-                   sensor_za,
-                   sensor_az,
-                   sensor,
-                   src_nodata=-32768,
-                   dst_nodata=-32768,
-                   method='srem'):
-
-        """
-        Converts top-of-atmosphere reflectance to surface reflectance
-
-        Args:
-            toar (DataArray): The top-of-atmosphere reflectance.
-            solar_za (DataArray): The solar zenith angle.
-            solar_az (DataArray): The solar azimuth angle.
-            sensor_za (DataArray): The sensor zenith angle.
-            sensor_az (DataArray): The sensor azimuth angle.
-            sensor (str): The satellite sensor.
-            src_nodata (Optional[int or float]): The input 'no data' value.
-            dst_nodata (Optional[int or float]): The output 'no data' value.
-            method (Optional[str]): The method to use. Currently, only 'srem' is supported and ``method`` is not used.
-
-                Choices:
-                    'srem': A Simplified and Robust Surface Reflectance Estimation Method (SREM)
-
-        References:
-
-            See :cite:`bilal_etal_2019` for the SREM method
-
-        Returns:
-
-            ``xarray.DataArray``:
-
-                Data range: 0-1
-        """
-
-        attrs = toar.attrs.copy()
-
-        # Set 'no data' as nans
-        toar = toar.where(toar != src_nodata)
-
-        # Get the central wavelength (in micrometers)
-        central_um = toar.gw.central_um[sensor]
-        band_names = list(toar.gw.wavelengths[sensor]._fields)
-        band_um = [getattr(central_um, p)*1000.0 for p in band_names]
-        um = xr.DataArray(data=band_um, coords={'band': band_names}, dims='band')
-
-        # Scale the angles to degrees
-        sza = solar_za * 0.01
-        sza.coords['band'] = [1]
-
-        saa = solar_az * 0.01
-        saa.coords['band'] = [1]
-
-        vza = sensor_za * 0.01
-        vza.coords['band'] = [1]
-
-        vaa = sensor_az * 0.01
-        vaa.coords['band'] = [1]
-
-        # Convert to radians
-        rad_sza = xr.ufuncs.deg2rad(sza)
-        rad_vza = xr.ufuncs.deg2rad(vza)
-
-        # Cosine(deg2rad(angles)) = angles x (pi / 180)
-        cos_sza = xr.ufuncs.cos(rad_sza)
-        cos_sza.coords['band'] = [1]
-        cos_vza = xr.ufuncs.cos(rad_vza)
-        cos_vza.coords['band'] = [1]
-
-        sin_sza = xr.ufuncs.sin(rad_sza)
-        sin_sza.coords['band'] = [1]
-        sin_vza = xr.ufuncs.sin(rad_vza)
-        sin_vza.coords['band'] = [1]
-
-        # air mass
-        m = (1.0 / cos_sza.sel(band=1)) + (1.0 / cos_vza.sel(band=1))
-        m = m.expand_dims(dim='band')
-        m = m.assign_coords(band=[1])
-
-        m = xr.concat([m]*len(toar.band), dim='band')
-        m.coords['band'] = toar.band.values
-
-        # Rayleigh optical depth
-        # Hansen, JF and Travis, LD (1974) LIGHT SCATTERING IN PLANETARY ATMOSPHERES
-        # Eq. 2.30, p. 544
-        r = 0.008569*um**-4 * (1.0 + 0.0113*um**-2 + 0.0013*um**-4)
-
-        # Relative azimuth angle
-        # TODO: doesn't work if the band coordinate is named
-        raa = relative_azimuth(saa, vaa)
-        rad_raa = xr.ufuncs.deg2rad(raa)
-        cos_raa = xr.ufuncs.cos(rad_raa)
-
-        # scattering angle = the angle between the direction of incident and scattered radiation
-        # Liu, CH and Liu GR (2009) AEROSOL OPTICAL DEPTH RETRIEVAL FOR SPOT HRV IMAGES, Journal of Marine Science and Technology
-        # http://stcorp.github.io/harp/doc/html/algorithms/derivations/scattering_angle.html
-        # cos_sza = cos(pi/180 x sza)
-        # cos_vza = cos(pi/180 x vza)
-        # sin_sza = sin(pi/180 x sza)
-        # sin_vza = sin(pi/180 x vza)
-        scattering_angle = xr.ufuncs.arccos(-cos_sza * cos_vza - sin_sza * sin_vza * cos_raa)
-        cos2_scattering_angle = xr.ufuncs.cos(scattering_angle)**2
-
-        # Rayleigh phase function
-        rayleigh_a = 0.9587256
-        rayleigh_b = 1.0 - rayleigh_a
-        rphase = ((3.0 * rayleigh_a) / (4.0 + rayleigh_b)) * (1.0 + cos2_scattering_angle)
-
-        # Get the air mass
-        pr_data = p_r(m, r, rphase, cos_sza, cos_vza)
-
-        toar_diff = toar - pr_data
-
-        # Total transmission = downward x upward
-        transmission = t_sv(r, cos_sza) * t_sv(r, cos_vza)
-
-        # Atmospheric backscattering ratio
-        ab_ratio = s_atm(r)
-
-        sr_data = (toar_diff / (toar_diff * ab_ratio + transmission))\
-                        .fillna(src_nodata)\
-                        .astype('float64')
-
-        # Create a 'no data' mask
-        mask = sr_data.where((sr_data != src_nodata) & (sr_data > 0) & (toar != src_nodata))\
-                        .count(dim='band')\
-                        .astype('uint8')
-
-        # Mask 'no data' values
-        sr_data = xr.where(mask < sr_data.gw.nbands,
-                           dst_nodata,
-                           sr_data.clip(0, 1))\
-<<<<<<< HEAD
-                        .transpose('band', 'y', 'x').astype('float64')
-=======
-                        .transpose('band', 'y', 'x')
->>>>>>> 3e6b0127
-
-        attrs['sensor'] = sensor
-        attrs['calibration'] = 'surface reflectance'
-        attrs['nodata'] = dst_nodata
-        attrs['drange'] = (0, 1)
-
-        sr_data.attrs = attrs
-
-        return sr_data
-
-
-class DOS(SixS, RadTransforms):
-
-<<<<<<< HEAD
-    def aot(self, dn, sensor, meta, src_interp, aot_fallback=0.3, h2o=1.0, o3=0.4, w=5, n_jobs=1):
-
-        """
-        Gets AOT from dark objects
-
-        Args:
-            dn (DataArray): The digital numbers at a coarse resolution.
-            sensor (str): The satellite sensor.
-            meta (Optional[namedtuple]): A metadata object with gain and bias coefficients.
-            src_interp (DataArray): A source ``DataArray`` at the target resolution.
-=======
-    def get_aot(self,
-                dn,
-                sza,
-                meta,
-                angle_factor=0.01,
-                dn_interp=None,
-                interp_method='fast',
-                aot_fallback=0.3,
-                h2o=2.0,
-                o3=0.3,
-                altitude=0.0,
-                w=None,
-                n_jobs=1):
-
-        """
-        Gets the aerosol optical thickness (AOT) from dark objects
-
-        Args:
-            dn (DataArray): The digital numbers at a coarse resolution.
-            sza (float | DataArray): The solar zenith angle.
-            meta (Optional[namedtuple]): A metadata object with gain and bias coefficients.
-            angle_factor (Optional[float]): The scale factor for angles.
-            dn_interp (Optional[DataArray]): A source ``DataArray`` at the target resolution.
-            interp_method (Optional[str]): The LUT interpolation method. Choices are ['fast', 'slow'].
-                'fast': Uses nearest neighbor lookup with ``scipy.interpolate.NearestNDInterpolator``.
-                'slow': Uses linear interpolation with ``scipy.interpolate.LinearNDInterpolator``.
->>>>>>> 3e6b0127
-            aot_fallback (Optional[float | DataArray]): The aerosol optical thickness fallback if no dark objects
-                are found (unitless). [0,3].
-            h2o (Optional[float]): The water vapor (g/m^2). [0,8.5].
-            o3 (Optional[float]): The ozone (cm-atm). [0,8].
-<<<<<<< HEAD
-            w (Optional[int]): The smoothing window size (in pixels).
-            n_jobs (Optional[int]): The number of parallel jobs for ``moving_window``.
-
-        See :cite:`masek_etal_2006` :cite:`kaufman_etal_1997` and :cite:`ouaidrari_vermote_1999`
-
-        @article{masek_etal_2006,
-          title={A Landsat surface reflectance dataset for North America, 1990-2000},
-          author={Masek, Jeffrey G and Vermote, Eric F and Saleous, Nazmi E and Wolfe, Robert and Hall, Forrest G and Huemmrich, Karl Fred and Gao, Feng and Kutler, Jonathan and Lim, Teng-Kui},
-          journal={IEEE Geoscience and Remote Sensing Letters},
-          volume={3},
-          number={1},
-          pages={68--72},
-          year={2006},
-          publisher={IEEE}
-        }
-
-        @article{kaufman_etal_1997,
-            title={The MODIS 2.1-/spl mu/m channel-correlation with visible reflectance for use in remote sensing of aerosol},
-            author={Kaufman, Yoram J and Wald, Andrew E and Remer, Lorraine A and Gao, Bo-Cai and Li, Rong-Rong and Flynn, Luke},
-            journal={IEEE transactions on Geoscience and Remote Sensing},
-            volume={35},
-            number={5},
-            pages={1286--1298},
-            year={1997},
-            publisher={IEEE}
-            }
-
-        @article{ouaidrari_vermote_1999,
-          title={Operational atmospheric correction of Landsat TM data},
-          author={Ouaidrari, Hassan and Vermote, Eric F},
-          journal={Remote Sensing of Environment},
-          volume={70},
-          number={1},
-          pages={4--15},
-          year={1999},
-          publisher={Elsevier}
-        }
-        """
-
-        super().__init__(sensor)
-
-        band_names = dn.band.values.tolist()
-
-=======
-            altitude (Optional[float]): The altitude over the sensor acquisition location (km above sea level).
-            w (Optional[int]): The smoothing window size (in pixels).
-            n_jobs (Optional[int]): The number of parallel jobs for ``moving_window`` and ``dask.compute``.
-
-        Returns:
-
-            ``xarray.DataArray``:
-
-                Data range: 0-3
-
-        References:
-            See :cite:`masek_etal_2006`, :cite:`kaufman_etal_1997`, and :cite:`ouaidrari_vermote_1999`.
-        """
-
-        if isinstance(sza, xr.DataArray):
-            sza = sza.squeeze().data.compute(num_workers=n_jobs)
-
-        sza *= angle_factor
-
-        band_names = dn.band.values.tolist()
-
-        doy = meta.date_acquired.timetuple().tm_yday
-
->>>>>>> 3e6b0127
-        m_p = coeffs_to_array(meta.m_p, band_names)
-        a_p = coeffs_to_array(meta.a_p, band_names)
-
-        m_l = coeffs_to_array(meta.m_l, band_names)
-        a_l = coeffs_to_array(meta.a_l, band_names)
-
-        toar = self.dn_to_toar(dn, m_p, a_p, sun_angle=False)
-        rad = self.dn_to_radiance(dn, m_l, a_l)
-
-        # Get the SWIR2 band TOAR
-        swir2_toar = toar.sel(band='swir2')
-
-        # Get the blue band Radiance
-        blue_rad = rad.sel(band='blue')
-
-        # Get SWIR2 TOAR dark pixels
-        swir2_toar_dark = xr.where((swir2_toar >= 0.01) & (swir2_toar <= 0.15), swir2_toar, np.nan)
-        blue_rad_dark = xr.where((swir2_toar >= 0.01) & (swir2_toar <= 0.15), blue_rad, np.nan)
-
-        # Estimate the blue surface reflectance with
-        # a simple linear transformation (Masek et al., 2006)
-        blue_p = swir2_toar_dark * 0.33
-
-        # Get reflectance and radiance data as numpy arrays
-<<<<<<< HEAD
-        blue_p_data = blue_p.squeeze().data.compute()
-        blue_rad_dark_data = blue_rad_dark.squeeze().data.compute()
-=======
-        blue_p_data = blue_p.squeeze().data.compute(num_workers=n_jobs)
-        blue_rad_dark_data = blue_rad_dark.squeeze().data.compute(num_workers=n_jobs)
->>>>>>> 3e6b0127
-
-        valid_idx = np.where(~np.isnan(blue_p_data))
-
-        if valid_idx[0].shape[0] > 0:
-
-            aot = self.get_optimized_aot(blue_rad_dark_data,
-                                         blue_p_data,
-<<<<<<< HEAD
-                                         meta,
-                                         h2o,
-                                         o3)
-=======
-                                         meta.sensor,
-                                         'blue',
-                                         interp_method,
-                                         meta.sza,
-                                         doy,
-                                         h2o,
-                                         o3,
-                                         altitude)
->>>>>>> 3e6b0127
-
-            mask = np.ones(aot.shape, dtype='uint8')
-            mask[np.isnan(blue_p_data)] = 0
-            aot = fillnodata(aot, mask=mask, max_search_distance=100)
-
-<<<<<<< HEAD
-            aot = self._resize(aot, src_interp, w, n_jobs)
-
-            return ndarray_to_xarray(src_interp, aot, ['aot'])
-
-        else:
-
-            return ndarray_to_xarray(np.zeros((src_interp.gw.nrows,
-                                               src_interp.gw.ncols), dtype='float64')+aot_fallback,
-                                     src_interp,
-                                     ['aot'])
-
-    @staticmethod
-    def _resize(aot, src_interp, w, n_jobs):
-
-        for r in np.arange(aot.shape[0]+1000, src_interp.gw.nrows-1000, 5):
-
-            tar_rows = r / aot.shape[0]
-            tar_cols = r / aot.shape[1]
-
-            aot = cv2.resize(aot,
-                             (0, 0),
-                             fy=tar_rows,
-                             fx=tar_cols,
-                             interpolation=cv2.INTER_CUBIC)
-=======
-            if isinstance(dn_interp, xr.DataArray):
-
-                aot = self._resize(aot, dn_interp, w, n_jobs)
-
-                return ndarray_to_xarray(dn_interp, aot, ['aot'])
-
-            else:
-                return ndarray_to_xarray(dn, aot, ['aot'])
-
-        else:
-
-            if isinstance(dn_interp, xr.DataArray):
-
-                return ndarray_to_xarray(np.zeros((dn_interp.gw.nrows,
-                                                   dn_interp.gw.ncols), dtype='float64')+aot_fallback,
-                                         dn_interp,
-                                         ['aot'])
-
-            else:
-
-                return ndarray_to_xarray(np.zeros((dn.gw.nrows,
-                                                   dn.gw.ncols), dtype='float64')+aot_fallback,
-                                         dn,
-                                         ['aot'])
-
-    @staticmethod
-    def _resize(aot, src_interp, w, n_jobs):
->>>>>>> 3e6b0127
-
-        aot = cv2.resize(aot,
-                         (0, 0),
-                         fy=src_interp.gw.nrows / aot.shape[0],
-                         fx=src_interp.gw.ncols / aot.shape[1],
-                         interpolation=cv2.INTER_CUBIC)
-
-<<<<<<< HEAD
-        aot = moving_window(np.float64(cv2.copyMakeBorder(np.float32(aot), w, w, w, w, cv2.BORDER_REFLECT)),
-                            stat='mean',
-                            w=w,
-                            n_jobs=n_jobs)[w:-w, w:-w]
-
-        return aot
-
-
-=======
-        if isinstance(w, int):
-
-            hw = int(w / 2.0)
-
-            aot = moving_window(np.float64(cv2.copyMakeBorder(np.float32(aot), hw, hw, hw, hw, cv2.BORDER_REFLECT)),
-                                stat='mean',
-                                w=w,
-                                n_jobs=n_jobs)[hw:-hw, hw:-hw]
-
-        return aot
-
->>>>>>> 3e6b0127
+import math
+from collections import namedtuple
+from datetime import datetime as dtime
+import datetime
+import logging
+
+from ..handler import add_handler
+from ..core import ndarray_to_xarray
+from ..moving import moving_window
+from .angles import relative_azimuth
+from .sixs import SixS
+
+import numpy as np
+import cv2
+import pandas as pd
+from rasterio.fill import fillnodata
+import xarray as xr
+import dask.array as da
+
+
+logger = logging.getLogger(__name__)
+logger = add_handler(logger)
+
+
+def coeffs_to_array(coeffs, band_names):
+    """Converts coefficients to a DataArray"""
+    return xr.DataArray(data=[coeffs[bi] for bi in band_names], coords={'band': band_names}, dims='band')
+
+
+def p_r(m, r, rphase, cos_solar_za, cos_sensor_za):
+
+    """
+    Calculates atmospheric reflectance due to Rayleigh scattering
+
+    Args:
+        m (float): The air mass.
+        r (float): The Rayleigh optical depth.
+        rphase (float): The Rayleigh phase function.
+        cos_solar_za (DataArray): The cosine of the solar zenith angle.
+        cos_sensor_za (DataArray): The cosine of the sensor zenith angle.
+
+    Returns:
+        ``xarray.DataArray``
+    """
+
+    rphase_stack = xr.concat([rphase] * len(m.band), dim='band')
+    rphase_stack.coords['band'] = m.band.values
+
+    cos_solar_za_stack = xr.concat([cos_solar_za] * len(m.band), dim='band')
+    cos_solar_za_stack.coords['band'] = m.band.values
+
+    cos_sensor_za_stack = xr.concat([cos_sensor_za] * len(m.band), dim='band')
+    cos_sensor_za_stack.coords['band'] = m.band.values
+
+    return rphase_stack * ((1.0 - np.exp(-m*r)) / (4.0 * (cos_solar_za_stack + cos_sensor_za_stack)))
+
+
+def t_sv(r, cos_zenith):
+
+    """
+    Calculates atmospheric transmittance of sun-surface path
+
+    Args:
+        r (float): The Rayleigh optical depth.
+        cos_zenith (DataArray): The cosine of the zenith angle.
+
+    Returns:
+        ``xarray.DataArray``
+    """
+
+    cos_zenith_stack = xr.concat([cos_zenith] * len(r.band), dim='band')
+    cos_zenith_stack.coords['band'] = r.band.values
+
+    cose1 = xr.ufuncs.exp(-r / cos_zenith_stack)
+    cose2 = xr.ufuncs.exp(0.52*r / cos_zenith_stack)
+
+    return cose1 + cose1 * (cose2 - 1.0)
+
+
+def s_atm(r):
+
+    """
+    Calculates atmospheric backscattering ratio to count multiple reflections between the surface and atmosphere
+
+    Args:
+        r (float): The Rayleigh optical depth.
+
+    Returns:
+        ``float``
+    """
+
+    return (0.92*r) * np.exp(-r)
+
+
+def _format_coeff(dataframe, sensor, key):
+
+    bands_dict = dict(l5={'1': 'blue', '2': 'green', '3': 'red', '4': 'nir', '5': 'swir1', '6': 'th', '7': 'swir2'},
+                      l7={'1': 'blue', '2': 'green', '3': 'red', '4': 'nir', '5': 'swir1', '6VCID1': 'th1',
+                          '6VCID2': 'th2', '7': 'swir2', '8': 'pan'},
+                      l8={'1': 'coastal', '2': 'blue', '3': 'green', '4': 'red', '5': 'nir', '6': 'swir1',
+                          '7': 'swir2', '8': 'pan', '9': 'cirrus', '10': 'th1', '11': 'th2'})
+
+    sensor_dict = bands_dict[sensor]
+
+    dataframe_ = dataframe[dataframe.iloc[:, 0].str.startswith(key)].values
+
+    pairs = {}
+
+    for di in range(dataframe_.shape[0]):
+
+        bd = dataframe_[di, 0]
+        cf = dataframe_[di, 1]
+
+        # e.g., REFLECTANCE_ADD_BAND_1 -> 1
+        band_name = ''.join(bd.split('_')[3:])
+
+        if band_name in sensor_dict:
+
+            var_band = sensor_dict[band_name]
+            pairs[var_band] = float(cf)
+
+    if not pairs:
+        logger.warning('  No metadata coefficients were acquired.')
+
+    return pairs
+
+
+class MetaData(object):
+
+    """
+    A class for sensor metadata
+    """
+
+    @staticmethod
+    def get_landsat_coefficients(meta_file):
+
+        """
+        Gets coefficients from a Landsat metadata file
+
+        Args:
+            meta_file (str): A metadata file.
+
+        Returns:
+
+            ``namedtuple``:
+
+                sensor, m_l, a_l, m_p, a_p
+        """
+
+        associations = {'LANDSAT_5': 'l5',
+                        'LANDSAT_7': 'l7',
+                        'LANDSAT_8': 'l8'}
+
+        MetaCoeffs = namedtuple('MetaCoeffs', 'sensor m_l a_l m_p a_p date_acquired sza')
+
+        df = pd.read_csv(meta_file, sep='=')
+
+        df.iloc[:, 0] = df.iloc[:, 0].str.strip()
+        df.iloc[:, 1] = df.iloc[:, 1].str.strip()
+
+        spacecraft_id = dict(df[df.iloc[:, 0].str.startswith('SPACECRAFT_ID')].values)
+        spacecraft_id['SPACECRAFT_ID'] = spacecraft_id['SPACECRAFT_ID'].replace('"', '')
+        sensor = associations[spacecraft_id['SPACECRAFT_ID']]
+
+        m_l = _format_coeff(df, sensor, 'RADIANCE_MULT_BAND_')
+        a_l = _format_coeff(df, sensor, 'RADIANCE_ADD_BAND_')
+        m_p = _format_coeff(df, sensor, 'REFLECTANCE_MULT_BAND_')
+        a_p = _format_coeff(df, sensor, 'REFLECTANCE_ADD_BAND_')
+
+        solar_elev = dict(df[df.iloc[:, 0].str.startswith('SUN_ELEVATION')].values)
+        solar_elev = solar_elev['SUN_ELEVATION'].replace('"', '')
+        solar_zenith = 90.0 - float(solar_elev)
+
+        date_acquired_ = dict(df[df.iloc[:, 0].str.startswith('DATE_ACQUIRED')].values)
+        date_acquired_ = date_acquired_['DATE_ACQUIRED'].replace('"', '')
+        year, month, day = date_acquired_.split('-')
+
+        year = int(year)
+        month = int(month)
+        day = int(day)
+
+        scene_center_time = dict(df[df.iloc[:, 0].str.startswith('SCENE_CENTER_TIME')].values)
+        scene_center_time = scene_center_time['SCENE_CENTER_TIME'].replace('"', '')
+        hour = int(scene_center_time.split(':')[0])
+
+        date_acquired = dtime(year, month, day, hour, tzinfo=datetime.timezone.utc)
+
+        return MetaCoeffs(sensor=sensor,
+                          m_l=m_l,
+                          a_l=a_l,
+                          m_p=m_p,
+                          a_p=a_p,
+                          date_acquired=date_acquired,
+                          sza=solar_zenith)
+
+
+class LinearAdjustments(object):
+
+    """
+    A class for linear bandpass adjustments
+    """
+
+    def __init__(self):
+
+        self.coefficients = dict(s2a=dict(l5=None,
+                                          l7=None,
+                                          l8=dict(alphas=dict(coastal=-0.0002,
+                                                              blue=-0.004,
+                                                              green=-0.0009,
+                                                              red=0.0009,
+                                                              nir=-0.0001,
+                                                              swir1=-0.0011,
+                                                              swir2=-0.0012),
+                                                  betas=dict(coastal=0.9959,
+                                                             blue=0.9778,
+                                                             green=1.0053,
+                                                             red=0.9765,
+                                                             nir=0.9983,
+                                                             swir1=0.9987,
+                                                             swir2=1.003))),
+                                 s2b=dict(l5=None,
+                                          l7=None,
+                                          l8=dict(alphas=dict(coastal=-0.0002,
+                                                              blue=-0.004,
+                                                              green=-0.0008,
+                                                              red=0.001,
+                                                              nir=0.0,
+                                                              swir1=-0.0003,
+                                                              swir2=0.0004),
+                                                  betas=dict(coastal=0.9959,
+                                                             blue=0.9778,
+                                                             green=1.0075,
+                                                             red=0.9761,
+                                                             nir=0.9966,
+                                                             swir1=1.0,
+                                                             swir2=0.9867))),
+                                 l5=dict(l7=None,
+                                         l8=dict(alphas=dict(blue=-0.0095,
+                                                             green=-0.0016,
+                                                             red=-0.0022,
+                                                             nir=-0.0021,
+                                                             swir1=-0.003,
+                                                             swir2=0.0029,
+                                                             pan=-0.00443),
+                                                 betas=dict(blue=0.9785,
+                                                            green=0.9542,
+                                                            red=0.9825,
+                                                            nir=1.0073,
+                                                            swir1=1.0171,
+                                                            swir2=0.9949,
+                                                            pan=0.9717)),
+                                         s2=None),
+                                 l7=dict(l5=None,
+                                         l8=dict(alphas=dict(blue=-0.0095,
+                                                             green=-0.0016,
+                                                             red=-0.0022,
+                                                             nir=-0.0021,
+                                                             swir1=-0.003,
+                                                             swir2=0.0029,
+                                                             pan=-0.00443),
+                                                 betas=dict(blue=0.9785,
+                                                            green=0.9542,
+                                                            red=0.9825,
+                                                            nir=1.0073,
+                                                            swir1=1.0171,
+                                                            swir2=0.9949,
+                                                            pan=0.9717)),
+                                         s2=None))
+
+    def bandpass(self,
+                 data,
+                 sensor=None,
+                 to='l8',
+                 band_names=None,
+                 scale_factor=1,
+                 src_nodata=0,
+                 dst_nodata=0):
+
+        """
+        Applies a bandpass adjustment by applying a linear function to surface reflectance values
+
+        Args:
+            data (DataArray): The data to adjust.
+            sensor (Optional[str]): The sensor to adjust.
+            to (Optional[str]): The sensor to adjust to.
+            band_names (Optional[list]): The bands to adjust. If not given, all bands are adjusted.
+            scale_factor (Optional[float]): A scale factor to apply to the input data.
+            src_nodata (Optional[int or float]): The input 'no data' value.
+            dst_nodata (Optional[int or float]): The output 'no data' value.
+
+        Reference:
+
+            Sentinel-2 and Landsat 8:
+
+                https://hls.gsfc.nasa.gov/algorithms/bandpass-adjustment/
+
+                See :cite:`chastain_etal_2019` for further details
+
+            Landsat 7 and Landsat 8:
+
+                See :cite:`roy_etal_2016` (Table 2)
+
+        Returns:
+            ``xarray.DataArray``
+
+        Examples:
+            >>> import geowombat as gw
+            >>> from geowombat.radiometry import LinearAdjustments
+            >>>
+            >>> la = LinearAdjustments()
+            >>>
+            >>> # Adjust all Sentinel-2 bands to Landsat 8
+            >>> with gw.config.update(sensor='s2'):
+            >>>     with gw.open('sentinel-2.tif') as ds:
+            >>>         ds_adjusted = la.bandpass(ds, to='l8')
+        """
+
+        attrs = data.attrs.copy()
+
+        # Set 'no data' as nans
+        data = data.where(data != src_nodata)
+
+        if scale_factor == 1.0:
+            scale_factor = data.gw.scale_factor
+
+        # Scale the reflectance data
+        if scale_factor != 1:
+            data = data * scale_factor
+
+        if not band_names:
+
+            band_names = data.band.values.tolist()
+
+            if band_names[0] == 1:
+                band_names = list(data.gw.wavelengths[sensor]._fields)
+
+        coeff_dict = self.coefficients[sensor][to]
+
+        alphas = np.array([coeff_dict['alphas'][bd] for bd in band_names], dtype='float64')
+        betas = np.array([coeff_dict['betas'][bd] for bd in band_names], dtype='float64')
+
+        alphas = xr.DataArray(data=alphas,
+                              coords={'band': band_names},
+                              dims='band')
+
+        betas = xr.DataArray(data=betas,
+                             coords={'band': band_names},
+                             dims='band')
+
+        # Apply the linear bandpass adjustment
+        data = alphas + betas * data
+
+        if scale_factor != 1:
+            data = data / scale_factor
+
+        data = data.fillna(dst_nodata)
+
+        data.attrs['adjustment'] = '{} to {}'.format(sensor, to)
+        data.attrs['alphas'] = alphas.data.tolist()
+        data.attrs['betas'] = betas.data.tolist()
+
+        data.attrs = attrs
+
+        return data
+
+
+class RadTransforms(MetaData):
+
+    """
+    A class for radiometric transformations
+    """
+
+    def dn_to_sr(self,
+                 dn,
+                 solar_za,
+                 solar_az,
+                 sensor_za,
+                 sensor_az,
+                 src_nodata=-32768,
+                 dst_nodata=-32768,
+                 sensor=None,
+                 method='srem',
+                 angle_factor=0.01,
+                 meta=None,
+                 interp_method='fast',
+                 **kwargs):
+
+        """
+        Converts digital numbers to surface reflectance
+
+        Args:
+            dn (DataArray): The digital number data to calibrate.
+            solar_za (DataArray): The solar zenith angle.
+            solar_az (DataArray): The solar azimuth angle.
+            sensor_za (DataArray): The sensor, or view, zenith angle.
+            sensor_az (DataArray): The sensor, or view, azimuth angle.
+            src_nodata (Optional[int or float]): The input 'no data' value.
+            dst_nodata (Optional[int or float]): The output 'no data' value.
+            sensor (Optional[str]): The data's sensor.
+            method (Optional[str]): The correction method to use. Choices are ['srem', '6s'].
+            angle_factor (Optional[float]): The scale factor for angles.
+            meta (Optional[namedtuple]): A metadata object with gain and bias coefficients.
+            interp_method (Optional[str]): The LUT interpolation method if ``method`` = '6s'. Choices are ['fast', 'slow'].
+                'fast': Uses nearest neighbor lookup with ``scipy.interpolate.NearestNDInterpolator``.
+                'slow': Uses linear interpolation with ``scipy.interpolate.LinearNDInterpolator``.
+            kwargs (Optional[dict]): Extra keyword arguments passed to ``radiometry.sixs.SixS().rad_to_sr``.
+
+        References:
+            https://www.usgs.gov/land-resources/nli/landsat/using-usgs-landsat-level-1-data-product
+
+        Returns:
+
+            ``xarray.DataArray``:
+
+                Data range: 0-1
+
+        Examples:
+            >>> from geowombat.radiometry import RadTransforms
+            >>>
+            >>> sr = RadTransforms()
+            >>> meta = sr.get_landsat_coefficients('file.MTL')
+            >>>
+            >>> # Convert DNs to surface reflectance using Landsat metadata
+            >>> with gw.open('dn.tif') as ds:
+            >>>     sr_data = sr.dn_to_sr(ds, solar_za, sensor_za, meta=meta)
+        """
+
+        attrs = dn.attrs.copy()
+
+        # Get the data band names and positional indices
+        band_names = dn.band.values.tolist()
+
+        if meta:
+
+            if not sensor:
+                sensor = meta.sensor
+
+            # Ensure that the metadata holder has matching bands
+            for bi in band_names:
+
+                if bi not in meta.m_p:
+                    logger.warning(meta.m_p)
+                    logger.warning(band_names)
+                    logger.exception('  The metadata holder does not have matching bands.')
+                    raise ValueError
+
+                if bi not in meta.a_p:
+                    logger.warning(meta.a_p)
+                    logger.warning(band_names)
+                    logger.exception('  The metadata holder does not have matching bands.')
+                    raise ValueError
+
+            if method == '6s':
+
+                # Get the gain and offsets and
+                #   convert the gain and offsets
+                #   to named coordinates.
+                # m_p = coeffs_to_array(meta.m_p, band_names)
+                # a_p = coeffs_to_array(meta.a_p, band_names)
+                m_l = coeffs_to_array(meta.m_l, band_names)
+                a_l = coeffs_to_array(meta.a_l, band_names)
+
+                # Convert DN to TOAR, with sun angle correction
+                # toar = self.dn_to_toar(dn, m_p, a_p, solar_za=solar_za, angle_factor=angle_factor, sun_angle=True)
+
+                # Invert TOAR to DN
+                # dn = (1.0 / m_p) * toar - a_p / m_p
+
+                # Convert DN to Radiance
+                radiance = self.dn_to_radiance(dn, m_l, a_l)
+
+                sr_data = []
+
+                sxs = SixS()
+
+                for band in band_names:
+
+                    sr_data.append(sxs.rad_to_sr(radiance,
+                                                 meta.sensor,
+                                                 band,
+                                                 solar_za,
+                                                 meta.date_acquired.timetuple().tm_yday,
+                                                 angle_factor=angle_factor,
+                                                 interp_method=interp_method,
+                                                 **kwargs))
+
+                sr_data = xr.concat(sr_data, dim='band')
+
+            elif method == 'srem':
+
+                # Get the gain and offsets and
+                #   convert the gain and offsets
+                #   to named coordinates.
+                m_p = coeffs_to_array(meta.m_p, band_names)
+                a_p = coeffs_to_array(meta.a_p, band_names)
+
+                toar = self.dn_to_toar(dn, m_p, a_p, solar_za=solar_za, angle_factor=angle_factor, sun_angle=True)
+
+        else:
+
+            if not sensor:
+                sensor = dn.gw.sensor
+
+            # d = distance between the Earth and Sun in the astronomical unit
+            # ESUN = mean solar exoatmospheric radiation
+            GlobalArgs = namedtuple('GlobalArgs', 'pi d esun')
+
+            # TODO: set global arguments
+            global_args = GlobalArgs(pi=math.pi, d=None, esun=None)
+
+            radiance = self.dn_to_radiance(dn, None, None)
+
+            toar = self.radiance_to_toar(radiance, solar_za, global_args)
+
+        if method == 'srem':
+
+            sr_data = self.toar_to_sr(toar,
+                                      solar_za,
+                                      solar_az,
+                                      sensor_za,
+                                      sensor_az,
+                                      sensor,
+                                      src_nodata=src_nodata,
+                                      dst_nodata=dst_nodata)
+
+        attrs['sensor'] = sensor
+        attrs['nodata'] = dst_nodata
+        attrs['calibration'] = 'surface reflectance'
+        attrs['method'] = method
+        attrs['drange'] = (0, 1)
+
+        return sr_data.assign_attrs(**attrs)
+
+    @staticmethod
+    def _linear_transform(data, gain, bias):
+        return gain * data + bias
+
+    def dn_to_radiance(self, dn, gain, bias):
+
+        """
+        Converts digital numbers to radiance
+
+        Args:
+            dn (DataArray): The digital number data to calibrate.
+            gain (DataArray): A gain value.
+            bias (DataArray): A bias value.
+
+        Returns:
+            ``xarray.DataArray``
+        """
+
+        attrs = dn.attrs.copy()
+        attrs['calibration'] = 'radiance'
+
+        return self._linear_transform(dn, gain, bias).assign_attrs(**attrs)
+
+    def dn_to_toar(self, dn, gain, bias, solar_za=None, angle_factor=0.01, sun_angle=True):
+
+        """
+        Converts digital numbers to top-of-atmosphere reflectance
+
+        Args:
+            dn (DataArray): The digital number data to calibrate.
+            gain (DataArray | dict): A gain value.
+            bias (DataArray | dict): A bias value.
+            solar_za (DataArray): The solar zenith angle.
+            angle_factor (Optional[float]): The scale factor for angles.
+            sun_angle (Optional[bool]): Whether to correct for the sun angle.
+
+        Returns:
+            ``xarray.DataArray``
+        """
+
+        if isinstance(gain, dict):
+            gain = coeffs_to_array(gain, dn.band.values.tolist())
+
+        if isinstance(bias, dict):
+            bias = coeffs_to_array(bias, dn.band.values.tolist())
+
+        attrs = dn.attrs.copy()
+
+        toar = self._linear_transform(dn, gain, bias)
+
+        if sun_angle:
+
+            if not isinstance(solar_za, xr.DataArray):
+                logger.exception('  The solar zenith must be supplied.')
+                raise NameError
+
+            # TOA reflectance with sun angle correction
+            cos_sza = xr.concat([np.cos(np.deg2rad(solar_za * angle_factor))] * len(toar.band), dim='band')
+            cos_sza.coords['band'] = toar.band.values
+            toar = toar / cos_sza
+
+        attrs['calibration'] = 'top-of-atmosphere reflectance'
+
+        return toar.assign_attrs(**attrs)
+
+    @staticmethod
+    def radiance_to_toar(radiance, solar_za, global_args):
+
+        """
+        Converts radiance to top-of-atmosphere reflectance
+
+        Args:
+            radiance (DataArray): The radiance data to calibrate.
+            solar_za (DataArray): The solar zenith angle.
+            global_args (namedtuple): Global arguments.
+
+        Returns:
+            ``xarray.DataArray``
+        """
+
+        attrs = radiance.attrs.copy()
+
+        solar_zenith_angle = solar_za * 0.01
+
+        toar_data = (global_args.pi * radiance * global_args.d**2) / (global_args.esun * da.cos(solar_zenith_angle))
+
+        attrs['calibration'] = 'top-of-atmosphere reflectance'
+
+        toar_data.attrs = attrs
+
+        return toar_data
+
+    @staticmethod
+    def toar_to_sr(toar,
+                   solar_za,
+                   solar_az,
+                   sensor_za,
+                   sensor_az,
+                   sensor,
+                   src_nodata=-32768,
+                   dst_nodata=-32768,
+                   method='srem'):
+
+        """
+        Converts top-of-atmosphere reflectance to surface reflectance
+
+        Args:
+            toar (DataArray): The top-of-atmosphere reflectance.
+            solar_za (DataArray): The solar zenith angle.
+            solar_az (DataArray): The solar azimuth angle.
+            sensor_za (DataArray): The sensor zenith angle.
+            sensor_az (DataArray): The sensor azimuth angle.
+            sensor (str): The satellite sensor.
+            src_nodata (Optional[int or float]): The input 'no data' value.
+            dst_nodata (Optional[int or float]): The output 'no data' value.
+            method (Optional[str]): The method to use. Currently, only 'srem' is supported and ``method`` is not used.
+
+                Choices:
+                    'srem': A Simplified and Robust Surface Reflectance Estimation Method (SREM)
+
+        References:
+
+            See :cite:`bilal_etal_2019` for the SREM method
+
+        Returns:
+
+            ``xarray.DataArray``:
+
+                Data range: 0-1
+        """
+
+        attrs = toar.attrs.copy()
+
+        # Set 'no data' as nans
+        toar = toar.where(toar != src_nodata)
+
+        # Get the central wavelength (in micrometers)
+        central_um = toar.gw.central_um[sensor]
+        band_names = list(toar.gw.wavelengths[sensor]._fields)
+        band_um = [getattr(central_um, p)*1000.0 for p in band_names]
+        um = xr.DataArray(data=band_um, coords={'band': band_names}, dims='band')
+
+        # Scale the angles to degrees
+        sza = solar_za * 0.01
+        sza.coords['band'] = [1]
+
+        saa = solar_az * 0.01
+        saa.coords['band'] = [1]
+
+        vza = sensor_za * 0.01
+        vza.coords['band'] = [1]
+
+        vaa = sensor_az * 0.01
+        vaa.coords['band'] = [1]
+
+        # Convert to radians
+        rad_sza = xr.ufuncs.deg2rad(sza)
+        rad_vza = xr.ufuncs.deg2rad(vza)
+
+        # Cosine(deg2rad(angles)) = angles x (pi / 180)
+        cos_sza = xr.ufuncs.cos(rad_sza)
+        cos_sza.coords['band'] = [1]
+        cos_vza = xr.ufuncs.cos(rad_vza)
+        cos_vza.coords['band'] = [1]
+
+        sin_sza = xr.ufuncs.sin(rad_sza)
+        sin_sza.coords['band'] = [1]
+        sin_vza = xr.ufuncs.sin(rad_vza)
+        sin_vza.coords['band'] = [1]
+
+        # air mass
+        m = (1.0 / cos_sza.sel(band=1)) + (1.0 / cos_vza.sel(band=1))
+        m = m.expand_dims(dim='band')
+        m = m.assign_coords(band=[1])
+
+        m = xr.concat([m]*len(toar.band), dim='band')
+        m.coords['band'] = toar.band.values
+
+        # Rayleigh optical depth
+        # Hansen, JF and Travis, LD (1974) LIGHT SCATTERING IN PLANETARY ATMOSPHERES
+        # Eq. 2.30, p. 544
+        r = 0.008569*um**-4 * (1.0 + 0.0113*um**-2 + 0.0013*um**-4)
+
+        # Relative azimuth angle
+        # TODO: doesn't work if the band coordinate is named
+        raa = relative_azimuth(saa, vaa)
+        rad_raa = xr.ufuncs.deg2rad(raa)
+        cos_raa = xr.ufuncs.cos(rad_raa)
+
+        # scattering angle = the angle between the direction of incident and scattered radiation
+        # Liu, CH and Liu GR (2009) AEROSOL OPTICAL DEPTH RETRIEVAL FOR SPOT HRV IMAGES, Journal of Marine Science and Technology
+        # http://stcorp.github.io/harp/doc/html/algorithms/derivations/scattering_angle.html
+        # cos_sza = cos(pi/180 x sza)
+        # cos_vza = cos(pi/180 x vza)
+        # sin_sza = sin(pi/180 x sza)
+        # sin_vza = sin(pi/180 x vza)
+        scattering_angle = xr.ufuncs.arccos(-cos_sza * cos_vza - sin_sza * sin_vza * cos_raa)
+        cos2_scattering_angle = xr.ufuncs.cos(scattering_angle)**2
+
+        # Rayleigh phase function
+        rayleigh_a = 0.9587256
+        rayleigh_b = 1.0 - rayleigh_a
+        rphase = ((3.0 * rayleigh_a) / (4.0 + rayleigh_b)) * (1.0 + cos2_scattering_angle)
+
+        # Get the air mass
+        pr_data = p_r(m, r, rphase, cos_sza, cos_vza)
+
+        toar_diff = toar - pr_data
+
+        # Total transmission = downward x upward
+        transmission = t_sv(r, cos_sza) * t_sv(r, cos_vza)
+
+        # Atmospheric backscattering ratio
+        ab_ratio = s_atm(r)
+
+        sr_data = (toar_diff / (toar_diff * ab_ratio + transmission))\
+                        .fillna(src_nodata)\
+                        .astype('float64')
+
+        # Create a 'no data' mask
+        mask = sr_data.where((sr_data != src_nodata) & (sr_data > 0) & (toar != src_nodata))\
+                        .count(dim='band')\
+                        .astype('uint8')
+
+        # Mask 'no data' values
+        sr_data = xr.where(mask < sr_data.gw.nbands,
+                           dst_nodata,
+                           sr_data.clip(0, 1))\
+                        .transpose('band', 'y', 'x')
+
+        attrs['sensor'] = sensor
+        attrs['calibration'] = 'surface reflectance'
+        attrs['nodata'] = dst_nodata
+        attrs['drange'] = (0, 1)
+
+        sr_data.attrs = attrs
+
+        return sr_data
+
+
+class DOS(SixS, RadTransforms):
+
+    def get_aot(self,
+                dn,
+                sza,
+                meta,
+                angle_factor=0.01,
+                dn_interp=None,
+                interp_method='fast',
+                aot_fallback=0.3,
+                h2o=2.0,
+                o3=0.3,
+                altitude=0.0,
+                w=None,
+                n_jobs=1):
+
+        """
+        Gets the aerosol optical thickness (AOT) from dark objects
+
+        Args:
+            dn (DataArray): The digital numbers at a coarse resolution.
+            sza (float | DataArray): The solar zenith angle.
+            meta (Optional[namedtuple]): A metadata object with gain and bias coefficients.
+            angle_factor (Optional[float]): The scale factor for angles.
+            dn_interp (Optional[DataArray]): A source ``DataArray`` at the target resolution.
+            interp_method (Optional[str]): The LUT interpolation method. Choices are ['fast', 'slow'].
+                'fast': Uses nearest neighbor lookup with ``scipy.interpolate.NearestNDInterpolator``.
+                'slow': Uses linear interpolation with ``scipy.interpolate.LinearNDInterpolator``.
+            aot_fallback (Optional[float | DataArray]): The aerosol optical thickness fallback if no dark objects
+                are found (unitless). [0,3].
+            h2o (Optional[float]): The water vapor (g/m^2). [0,8.5].
+            o3 (Optional[float]): The ozone (cm-atm). [0,8].
+            altitude (Optional[float]): The altitude over the sensor acquisition location (km above sea level).
+            w (Optional[int]): The smoothing window size (in pixels).
+            n_jobs (Optional[int]): The number of parallel jobs for ``moving_window`` and ``dask.compute``.
+
+        Returns:
+
+            ``xarray.DataArray``:
+
+                Data range: 0-3
+
+        References:
+            See :cite:`masek_etal_2006`, :cite:`kaufman_etal_1997`, and :cite:`ouaidrari_vermote_1999`.
+        """
+
+        if isinstance(sza, xr.DataArray):
+            sza = sza.squeeze().data.compute(num_workers=n_jobs)
+
+        sza *= angle_factor
+
+        band_names = dn.band.values.tolist()
+
+        doy = meta.date_acquired.timetuple().tm_yday
+
+        m_p = coeffs_to_array(meta.m_p, band_names)
+        a_p = coeffs_to_array(meta.a_p, band_names)
+
+        m_l = coeffs_to_array(meta.m_l, band_names)
+        a_l = coeffs_to_array(meta.a_l, band_names)
+
+        toar = self.dn_to_toar(dn, m_p, a_p, sun_angle=False)
+        rad = self.dn_to_radiance(dn, m_l, a_l)
+
+        # Get the SWIR2 band TOAR
+        swir2_toar = toar.sel(band='swir2')
+
+        # Get the blue band Radiance
+        blue_rad = rad.sel(band='blue')
+
+        # Get SWIR2 TOAR dark pixels
+        swir2_toar_dark = xr.where((swir2_toar >= 0.01) & (swir2_toar <= 0.15), swir2_toar, np.nan)
+        blue_rad_dark = xr.where((swir2_toar >= 0.01) & (swir2_toar <= 0.15), blue_rad, np.nan)
+
+        # Estimate the blue surface reflectance with
+        # a simple linear transformation (Masek et al., 2006)
+        blue_p = swir2_toar_dark * 0.33
+
+        # Get reflectance and radiance data as numpy arrays
+        blue_p_data = blue_p.squeeze().data.compute(num_workers=n_jobs)
+        blue_rad_dark_data = blue_rad_dark.squeeze().data.compute(num_workers=n_jobs)
+
+        valid_idx = np.where(~np.isnan(blue_p_data))
+
+        if valid_idx[0].shape[0] > 0:
+
+            aot = self.get_optimized_aot(blue_rad_dark_data,
+                                         blue_p_data,
+                                         meta.sensor,
+                                         'blue',
+                                         interp_method,
+                                         meta.sza,
+                                         doy,
+                                         h2o,
+                                         o3,
+                                         altitude)
+
+            mask = np.ones(aot.shape, dtype='uint8')
+            mask[np.isnan(blue_p_data)] = 0
+            aot = fillnodata(aot, mask=mask, max_search_distance=100)
+
+            if isinstance(dn_interp, xr.DataArray):
+
+                aot = self._resize(aot, dn_interp, w, n_jobs)
+
+                return ndarray_to_xarray(dn_interp, aot, ['aot'])
+
+            else:
+                return ndarray_to_xarray(dn, aot, ['aot'])
+
+        else:
+
+            if isinstance(dn_interp, xr.DataArray):
+
+                return ndarray_to_xarray(np.zeros((dn_interp.gw.nrows,
+                                                   dn_interp.gw.ncols), dtype='float64')+aot_fallback,
+                                         dn_interp,
+                                         ['aot'])
+
+            else:
+
+                return ndarray_to_xarray(np.zeros((dn.gw.nrows,
+                                                   dn.gw.ncols), dtype='float64')+aot_fallback,
+                                         dn,
+                                         ['aot'])
+
+    @staticmethod
+    def _resize(aot, src_interp, w, n_jobs):
+
+        aot = cv2.resize(aot,
+                         (0, 0),
+                         fy=src_interp.gw.nrows / aot.shape[0],
+                         fx=src_interp.gw.ncols / aot.shape[1],
+                         interpolation=cv2.INTER_CUBIC)
+
+        if isinstance(w, int):
+
+            hw = int(w / 2.0)
+
+            aot = moving_window(np.float64(cv2.copyMakeBorder(np.float32(aot), hw, hw, hw, hw, cv2.BORDER_REFLECT)),
+                                stat='mean',
+                                w=w,
+                                n_jobs=n_jobs)[hw:-hw, hw:-hw]
+
+        return aot